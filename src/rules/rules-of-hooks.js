--- conflicted
+++ resolved
@@ -664,22 +664,14 @@
       FunctionDeclaration(node) {
         // function MyComponent() { const onClick = useEffectEvent(...) }
         if (isInsideComponentOrHook(node)) {
-<<<<<<< HEAD
-          recordAllUseEffectEventFunctions(getScope())
-=======
           recordAllUseEffectEventFunctions(getScope(node))
->>>>>>> d2728aea
         }
       },
 
       ArrowFunctionExpression(node) {
         // const MyComponent = () => { const onClick = useEffectEvent(...) }
         if (isInsideComponentOrHook(node)) {
-<<<<<<< HEAD
-          recordAllUseEffectEventFunctions(getScope())
-=======
           recordAllUseEffectEventFunctions(getScope(node))
->>>>>>> d2728aea
         }
       },
     }
