{
<<<<<<< HEAD
  "name": "@ls-stack/eslint-plugin",
=======
  "name": "@ls-stack/extended-lint",
>>>>>>> d2728aea
  "version": "0.0.0",
  "license": "MIT",
  "scripts": {
    "test": "vitest run",
    "test:ui": "vitest --ui",
    "build": "vitest run && pnpm run build:no-test",
    "build:no-test": "tsup --minify --dts",
    "npm-publish": "scripts/check-if-is-sync.sh && pnpm build && npm publish --access=public"
  },
  "files": [
    "dist"
  ],
  "repository": "github:lucaslos/eslint-plugin-extended-lint",
  "author": "Lucas Santos",
  "main": "./dist/extended-lint.js",
  "module": "./dist/extended-lint.mjs",
  "exports": {
    ".": {
      "import": "./dist/extended-lint.mjs",
      "require": "./dist/extended-lint.js"
    }
  },
  "engines": {
    "node": ">=20.0.0"
  },
  "devDependencies": {
<<<<<<< HEAD
    "@ls-stack/utils": "^1.1.0",
    "@types/eslint": "^8.56.10",
    "@types/node": "^20.14.9",
    "@typescript-eslint/parser": "^7.15.0",
    "@typescript-eslint/rule-tester": "^7.15.0",
    "@vitest/ui": "^1.6.0",
    "esbuild": "^0.23.0",
    "eslint": "^9.6.0",
    "tsm": "^2.3.0",
    "typescript": "^5.5.3",
    "vite": "^5.3.3",
    "vitest": "^1.6.0"
  },
  "dependencies": {
    "@typescript-eslint/utils": "^7.15.0",
    "escape-string-regexp": "^5.0.0",
    "espree": "^10.1.0",
    "esutils": "^2.0.3",
    "magic-string": "^0.30.10"
  },
  "peerDependencies": {
    "eslint": "^9.6.0"
=======
    "@ls-stack/utils": "^1.8.0",
    "@types/eslint": "^9.6.1",
    "@types/node": "^22.5.0",
    "@typescript-eslint/parser": "^8.2.0",
    "@typescript-eslint/rule-tester": "^8.2.0",
    "@vitest/ui": "^2.0.5",
    "eslint": "^9.9.1",
    "tsm": "^2.3.0",
    "tsup": "^8.2.4",
    "typescript": "^5.5.4",
    "vite": "^5.4.2",
    "vitest": "^2.0.5"
  },
  "dependencies": {
    "@typescript-eslint/utils": "^8.2.0",
    "escape-string-regexp": "^5.0.0",
    "espree": "^10.1.0",
    "esutils": "^2.0.3"
  },
  "peerDependencies": {
    "eslint": "^9.9.1"
>>>>>>> d2728aea
  }
}<|MERGE_RESOLUTION|>--- conflicted
+++ resolved
@@ -1,9 +1,5 @@
 {
-<<<<<<< HEAD
-  "name": "@ls-stack/eslint-plugin",
-=======
   "name": "@ls-stack/extended-lint",
->>>>>>> d2728aea
   "version": "0.0.0",
   "license": "MIT",
   "scripts": {
@@ -30,30 +26,6 @@
     "node": ">=20.0.0"
   },
   "devDependencies": {
-<<<<<<< HEAD
-    "@ls-stack/utils": "^1.1.0",
-    "@types/eslint": "^8.56.10",
-    "@types/node": "^20.14.9",
-    "@typescript-eslint/parser": "^7.15.0",
-    "@typescript-eslint/rule-tester": "^7.15.0",
-    "@vitest/ui": "^1.6.0",
-    "esbuild": "^0.23.0",
-    "eslint": "^9.6.0",
-    "tsm": "^2.3.0",
-    "typescript": "^5.5.3",
-    "vite": "^5.3.3",
-    "vitest": "^1.6.0"
-  },
-  "dependencies": {
-    "@typescript-eslint/utils": "^7.15.0",
-    "escape-string-regexp": "^5.0.0",
-    "espree": "^10.1.0",
-    "esutils": "^2.0.3",
-    "magic-string": "^0.30.10"
-  },
-  "peerDependencies": {
-    "eslint": "^9.6.0"
-=======
     "@ls-stack/utils": "^1.8.0",
     "@types/eslint": "^9.6.1",
     "@types/node": "^22.5.0",
@@ -75,6 +47,5 @@
   },
   "peerDependencies": {
     "eslint": "^9.9.1"
->>>>>>> d2728aea
   }
 }